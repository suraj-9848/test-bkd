import express, { Request, Response } from "express";
import bcrypt from "bcryptjs";
import jwt from "jsonwebtoken";
import { config } from "../../config";
import { AppDataSource } from "../../db/connect";
import { User } from "../../db/mysqlModels/User";
import { Org } from "../../db/mysqlModels/Org";
import { getSingleRecord } from "../../lib/dbLib/sqlUtils";

const logger = require("../../utils/logger").getLogger();
const router = express.Router();
const userRepository = AppDataSource.getRepository(User);
const orgRepository = AppDataSource.getRepository(Org);

/**
 * User Registration Route
 */
router.post("/register", async (req: Request, res: Response) => {
  const { username, email, password } = req.body;

  // Validate input fields
  if (!username || !email || !password) {
    return res
      .status(400)
      .json({ error: "Username, email, and password are required" });
  }

  const emailRegex = /^[^\s@]+@[^\s@]+\.[^\s@]+$/;
  if (!emailRegex.test(email)) {
    return res.status(400).json({ error: "Invalid email format" });
  }

  const strongPasswordRegex =
    /^(?=.*[a-z])(?=.*[A-Z])(?=.*\d)(?=.*[\W_]).{8,}$/;
  if (!strongPasswordRegex.test(password)) {
    return res.status(400).json({
      error:
        "Password must be at least 8 characters long and include at least one uppercase letter, one lowercase letter, one number, and one special character",
    });
  }

  try {
    // Check if email or username already exists
    const existingUser = await getSingleRecord<User, any>(
      User,
      { where: [{ email }, { username }] },
      `user_${email}_${username}`,
      true,
      10 * 60,
    );

    if (existingUser) {
      return res
        .status(400)
        .json({ error: "Email or username already exists" });
    }

    // Hash password before saving to DB
    const hashedPassword = await bcrypt.hash(password, 10);

    // Check for Default Organization and create if not exists
    let defaultOrg = await getSingleRecord<Org, any>(
      Org,
      { where: { name: "Default Org" } },
      `org_default`,

      true,
      10 * 60,
    );

    if (!defaultOrg) {
      defaultOrg = orgRepository.create({ name: "Default Org" });
      await orgRepository.save(defaultOrg);
    }

    // Create new user with the default organization
    const newUser = userRepository.create({
      username,
      email,
      password: hashedPassword,
      batch_id: [],
      org_id: defaultOrg.id,
    });
    await userRepository.save(newUser);

    return res.status(201).json({ message: "User registered successfully" });
  } catch (error) {
    logger.error("Error in Register Route:", error);
    return res.status(500).json({ error: "Failed to register user" });
  }
});

router.post("/login", async (req: Request, res: Response) => {
  const { email, password } = req.body;

  if (!email || !password) {
    return res.status(400).json({ error: "Email and password are required" });
  }

  try {
    const user = await getSingleRecord<User, any>(
      User,
      { where: { email } },
      `user_email_${email}`,
      true,
      10 * 60,
    );

    if (!user) {
      return res.status(404).json({ error: "User not found" });
    }

    const isMatch = await bcrypt.compare(password, user.password);
    if (!isMatch) {
      return res.status(401).json({ error: "Invalid credentials" });
    }

    const token = jwt.sign(
      { id: user.id, username: user.username, userRole: user.userRole },
<<<<<<< HEAD
      config.JWT_SECRET,
      { expiresIn: config.JWT_EXPIRES_IN }
=======
      process.env.JWT_SECRET,
      { expiresIn: config.JWT_EXPIRES_IN },
>>>>>>> 0f761a06
    );

    res.cookie("token", token, {
      httpOnly: true,
      secure: process.env.NODE_ENV === "production",
      maxAge: config.JWT_COOKIE_EXPIRES_IN,
    });

    return res.status(200).json({
      message: "Login successful",
      user: { id: user.id, username: user.username, userRole: user.userRole },
    });
  } catch (error) {
    logger.error("Error in Login Route:", error);
    return res.status(500).json({ error: "Failed to login" });
  }
});

router.post("/logout", (_req: Request, res: Response) => {
  res.clearCookie("token");
  return res.status(200).json({ message: "Logged out successfully" });
});

router.get("/profile", async (req: Request, res: Response) => {
  try {
    const token = req.headers.authorization?.split(" ")[1];
    if (!token) {
      return res.status(401).json({ error: "Unauthorized" });
    }

    const decoded: any = jwt.verify(token, config.JWT_SECRET);

    const user = await getSingleRecord<User, any>(
      User,
      { where: { id: decoded.id } },
      `user_id_${decoded.id}`,
      true,
      10 * 60,
    );

    if (!user) {
      return res.status(404).json({ error: "User not found" });
    }

    const { password, ...userData } = user;

    return res.status(200).json({ user: userData });
  } catch (error) {
    logger.error("Error in Profile Route:", error);
    return res.status(500).json({ error: "Failed to fetch profile" });
  }
});

export { router as authRouter };<|MERGE_RESOLUTION|>--- conflicted
+++ resolved
@@ -117,13 +117,8 @@
 
     const token = jwt.sign(
       { id: user.id, username: user.username, userRole: user.userRole },
-<<<<<<< HEAD
-      config.JWT_SECRET,
-      { expiresIn: config.JWT_EXPIRES_IN }
-=======
       process.env.JWT_SECRET,
       { expiresIn: config.JWT_EXPIRES_IN },
->>>>>>> 0f761a06
     );
 
     res.cookie("token", token, {
