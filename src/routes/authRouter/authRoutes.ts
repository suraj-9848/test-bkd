--- conflicted
+++ resolved
@@ -1,9 +1,6 @@
 import { Router, Request, Response } from "express";
-<<<<<<< HEAD
 import jwt from "jsonwebtoken";
 import bcrypt from "bcryptjs";
-=======
->>>>>>> 71f828a1
 import { OAuth2Client } from "google-auth-library";
 import { AppDataSource } from "../../db/connect";
 import { User, UserRole } from "../../db/mysqlModels/User";
