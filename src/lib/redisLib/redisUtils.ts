--- conflicted
+++ resolved
@@ -1,17 +1,6 @@
 import { redisClient } from "../../db/connect";
 const logger = require("../../utils/logger").getLoggerByName("Redis Utils");
 
-<<<<<<< HEAD
-/**
- * Get data from Redis cache by key.
- */
-export async function getCacheData<T>(key: string): Promise<T | false> {
-  try {
-    const cachedData = await redisClient.get(key);
-    return cachedData ? JSON.parse(cachedData) : false;
-  } catch (err) {
-    logger.error("ERROR ON GETTING CACHE DATA FROM REDIS CACHE", err);
-=======
 export async function getCacheData<T>(key: any) {
   try {
     const cachedData = await redisClient.get(key);
@@ -23,116 +12,48 @@
     }
   } catch (err) {
     logger.error("ERROR ON GETTING CACHE DATA FROM REDIS CHACHE", err);
->>>>>>> 0f761a06
     throw err;
   }
 }
 
-<<<<<<< HEAD
-/**
- * Set data in Redis cache with optional TTL (default: 600 seconds).
- */
-export async function setCacheData<T>(
-  key: string,
-  data: T,
-  cacheLimit?: number
-): Promise<void> {
-  try {
-    const ttl =
-      Number.isInteger(cacheLimit) && cacheLimit! > 0 ? cacheLimit! : 600;
-    await redisClient.setEx(key, ttl, JSON.stringify(data));
-  } catch (err) {
-    logger.error("ERROR ON CACHING DATA TO REDIS CACHE", err?.stack || err);
-=======
 export async function setCacheData<T>(key: any, data: any, cacheLimit: number) {
   try {
     await redisClient.setEx(key, cacheLimit, JSON.stringify(data));
   } catch (err) {
     logger.error("ERROR ON CACHING DATA TO REDIS CHACHE", err);
->>>>>>> 0f761a06
     throw err;
   }
 }
 
-<<<<<<< HEAD
-/**
- * Delete a single key from Redis cache.
- */
-export async function deleteCacheData(key: string): Promise<void> {
-  try {
-    await redisClient.del(key);
-  } catch (err) {
-    logger.error("ERROR ON DELETING THE CACHE KEY", err);
-=======
 export async function deleteCacheData<T>(key: any) {
   try {
     await redisClient.del(key);
   } catch (err) {
     logger.error("ERROR ON DELETING THE CACHE KEY =", err);
->>>>>>> 0f761a06
     throw err;
   }
 }
 
-<<<<<<< HEAD
-/**
- * Check if a cache key exists.
- */
-export async function checkCacheDataExist(key: string): Promise<boolean> {
-  try {
-    const exists = await redisClient.exists(key);
-    return exists === 1;
-  } catch (err) {
-    logger.error("ERROR ON CHECKING KEY EXISTS", err);
-=======
 export async function checkCacheDataExist<T>(key: any) {
   try {
     const exists = await redisClient.exists(key);
     return exists;
   } catch (err) {
     logger.error("ERROR ON CACKING KEY EXISTS", err);
->>>>>>> 0f761a06
     throw err;
   }
 }
 
-<<<<<<< HEAD
-/**
- * Get the TTL (time to live) in seconds for a cache key.
- */
-export async function getExpiryTimeInSec(key: string): Promise<number> {
-  try {
-    return await redisClient.ttl(key);
-  } catch (err) {
-    logger.error("ERROR ON GETTING TTL FOR KEY", err);
-=======
 export async function getExpiryTimeInSec<T>(key: any) {
   try {
     const expiryTimeInSec = await redisClient.TTL(key);
     return expiryTimeInSec;
   } catch (err) {
     logger.error("ERROR ON CACKING KEY EXISTS", err);
->>>>>>> 0f761a06
     throw err;
   }
 }
 
-<<<<<<< HEAD
-/**
- * Delete all keys in Redis that match a given prefix.
- */
-export async function deleteCacheKeysWithPrefix(prefix: string): Promise<void> {
-  try {
-    const keys = await redisClient.keys(`${prefix}*`);
-    if (keys.length) {
-      await Promise.all(keys.map((key) => redisClient.del(key)));
-      logger.info(`DELETED ${keys.length} KEYS WITH PREFIX '${prefix}'`);
-    } else {
-      logger.info(`NO KEYS FOUND WITH PREFIX '${prefix}'`);
-    }
-  } catch (err) {
-    logger.error("ERROR ON DELETING CACHE KEYS WITH PREFIX", err);
-=======
 export async function deleteCacheKeysWithPrefix<T>(key: any) {
   try {
     const keys = await redisClient.keys(`${key}*`);
@@ -146,7 +67,6 @@
     }
   } catch (err) {
     logger.error("ERROR ON DELETING THE CACHE KEY =", err);
->>>>>>> 0f761a06
     throw err;
   }
 }