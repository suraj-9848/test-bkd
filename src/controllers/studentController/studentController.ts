--- conflicted
+++ resolved
@@ -234,17 +234,9 @@
       });
 
       if (!course || !course.is_public) {
-<<<<<<< HEAD
-        return res
-          .status(403)
-          .json({
-            message: "Not enrolled in this course and course is not public",
-          });
-=======
         return res.status(403).json({
           message: "Not enrolled in this course and course is not public",
         });
->>>>>>> 71f828a1
       }
     }
 
@@ -1691,10 +1683,7 @@
 
     // Get all course IDs for test calculation
     const allCourseIds = allCourses.map((course) => course.id);
-<<<<<<< HEAD
     let totalTests = 0;
-=======
->>>>>>> 71f828a1
     let completedTests = 0;
     let averageScore = 0;
 
@@ -1713,11 +1702,8 @@
         true,
         10 * 60,
       ); // Cache for 10 minutes
-<<<<<<< HEAD
 
       totalTests = tests.length;
-=======
->>>>>>> 71f828a1
 
       // Get test submissions for this student using utility function
       const testSubmissions = await getAllRecordsWithFilter(
