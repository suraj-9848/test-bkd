import { Request, Response } from "express";
import { Job, JobStatus } from "../../db/mysqlModels/Job";
import {
  JobApplication,
  ApplicationStatus,
} from "../../db/mysqlModels/JobApplication";
import { Org } from "../../db/mysqlModels/Org";
import {
  createRecord,
  getSingleRecord,
  getAllRecords,
  updateRecords,
  deleteRecords,
  getAllRecordsWithFilter,
} from "../../lib/dbLib/sqlUtils";
import { User } from "../../db/mysqlModels/User";
<<<<<<< HEAD
import  s3Service  from "../../utils/s3Service";
=======
import s3Service from "../../utils/s3Service";
>>>>>>> 73eea09f

// ==================== ADMIN CONTROLLERS ====================

// Create a new job
export const createJob = async (req: Request, res: Response) => {
  try {
    const {
      title,
      companyName,
      description,
      skills,
      eligibleBranches,
      org_id,
      location, // New field here
    } = req.body;

    // Basic required fields validation
    if (!org_id) {
      return res.status(400).json({
        message: "Organization ID is required",
        details: "Please provide a valid organization ID for the job posting",
        success: false,
      });
    }
    if (!title || !description) {
      return res.status(400).json({
        message: "Title and description are required",
        success: false,
      });
    }
    if (!location) {
      return res.status(400).json({
        message: "Location is required",
        success: false,
      });
    }

    // Validate organization exists
    try {
      const organization = await getSingleRecord(Org, {
        where: { id: org_id },
      });
      if (!organization) {
        return res.status(404).json({
          message: "Organization not found",
          details: "Please provide a valid organization ID",
          success: false,
        });
      }
    } catch (orgError) {
      console.error("Error validating organization:", orgError);
      return res.status(500).json({
        message: "Error validating organization",
        details:
          "There was an error verifying the organization. Please try again.",
        success: false,
      });
    }

    // Ensure skills and eligibleBranches are arrays
    const skillsArray = Array.isArray(skills) ? skills : skills ? [skills] : [];
    const branchesArray = Array.isArray(eligibleBranches)
      ? eligibleBranches
      : eligibleBranches
        ? [eligibleBranches]
        : [];

    // Create new job with location included
    const job = Job.create({
      title,
      companyName,
      description,
      skills: skillsArray,
      eligibleBranches: branchesArray,
      status: JobStatus.OPEN,
      org_id,
      location, // Include location here
    });

    await job.save();

    // Fetch job with organization details
    const createdJob = await getSingleRecord(Job, {
      where: { id: job.id },
      relations: ["organization"],
    });

    return res.status(201).json({
      message: "Job created successfully",
      job: createdJob,
      success: true,
    });
  } catch (error) {
    console.error("Error creating job:", error);
    return res.status(500).json({
      message: "Internal server error",
      details: "Failed to create job. Please try again later.",
      success: false,
    });
  }
};

// Update an existing job
export const updateJob = async (req: Request, res: Response) => {
  try {
    const { jobId } = req.params;
    const {
      title,
      companyName,
      description,
      skills,
      eligibleBranches,
      status,
      location, // ✅ included here
    } = req.body;

    if (!jobId) {
      return res.status(400).json({
        message: "Job ID is required",
        success: false,
      });
    }

    try {
      // Find the job
      const job = await getSingleRecord(Job, { where: { id: jobId } });
      if (!job) {
        return res.status(404).json({
          message: "Job not found",
          details:
            "The job you're trying to update doesn't exist or has been removed.",
          success: false,
        });
      }

      // Validate status if provided
      if (status && !Object.values(JobStatus).includes(status as JobStatus)) {
        return res.status(400).json({
          message: "Invalid job status",
          details: `Valid status values are: ${Object.values(JobStatus).join(", ")}`,
          success: false,
        });
      }

      // Update job fields
      const updateData: any = {};
      if (title !== undefined) updateData.title = title;
      if (companyName !== undefined) updateData.companyName = companyName;
      if (description !== undefined) updateData.description = description;
      if (location !== undefined) updateData.location = location; // ✅ new line
      if (skills !== undefined)
        updateData.skills = Array.isArray(skills) ? skills : [skills];
      if (eligibleBranches !== undefined)
        updateData.eligibleBranches = Array.isArray(eligibleBranches)
          ? eligibleBranches
          : [eligibleBranches];
      if (
        status !== undefined &&
        Object.values(JobStatus).includes(status as JobStatus)
      )
        updateData.status = status;

      // If closing a job with active applications, add additional validation
      if (status === JobStatus.CLOSED || status === JobStatus.COMPLETED) {
        const applications = await getAllRecordsWithFilter(JobApplication, {
          where: {
            job_id: jobId,
            status: ApplicationStatus.APPLIED,
          },
        });

        if (applications.length > 0) {
          // Still allow closure but warn about pending applications
          updateData.status = status;
        }
      }

      await updateRecords(Job, { id: jobId }, updateData, false);

      const updatedJob = await getSingleRecord(Job, {
        where: { id: jobId },
        relations: ["organization"],
      });

      return res.status(200).json({
        message: "Job updated successfully",
        job: updatedJob,
        success: true,
      });
    } catch (dbError) {
      console.error("Database error updating job:", dbError);
      return res.status(500).json({
        message: "Failed to update job",
        details: "There was an error updating the job in the database.",
        success: false,
      });
    }
  } catch (error) {
    console.error("Error updating job:", error);
    return res.status(500).json({
      message: "Internal server error",
      details: "An unexpected error occurred while updating the job.",
      success: false,
    });
  }
};

// Delete a job
export const deleteJob = async (req: Request, res: Response) => {
  try {
    const { jobId } = req.params;

    if (!jobId) {
      return res.status(400).json({
        message: "Job ID is required",
        success: false,
      });
    }

    try {
      // First check if the job exists
      const job = await getSingleRecord(Job, { where: { id: jobId } });
      if (!job) {
        return res.status(404).json({
          message: "Job not found",
          details:
            "The job you're trying to delete doesn't exist or has already been removed.",
          success: false,
        });
      }

      // Check if there are any applications
      const applications = await getAllRecordsWithFilter(JobApplication, {
        where: { job_id: jobId },
      });

      if (applications.length > 0) {
        return res.status(409).json({
          message: "Cannot delete job with existing applications",
          details: `This job has ${applications.length} applications. Consider closing the job instead of deleting it.`,
          applicationCount: applications.length,
          success: false,
        });
      }

      // Delete job
      await deleteRecords(Job, { id: jobId });

      return res.status(200).json({
        message: "Job deleted successfully",
        deletedJobId: jobId,
        success: true,
      });
    } catch (dbError) {
      console.error("Database error deleting job:", dbError);
      return res.status(500).json({
        message: "Failed to delete job",
        details: "There was an error deleting the job from the database.",
        success: false,
      });
    }
  } catch (error) {
    console.error("Error deleting job:", error);
    return res.status(500).json({
      message: "Internal server error",
      details: "An unexpected error occurred while deleting the job.",
      success: false,
    });
  }
};

// Get all jobs (admin view)
export const getAllJobs = async (req: Request, res: Response) => {
  try {
    const { org_id, status } = req.query;

    // Build the where condition
    let whereCondition: any = {};

    if (org_id) {
      whereCondition.org_id = org_id.toString();
    }

    if (status && Object.values(JobStatus).includes(status as JobStatus)) {
      whereCondition.status = status;
    }

    try {
      const jobs = await getAllRecordsWithFilter(Job, {
        where: whereCondition,
        order: { createdAt: "DESC" },
        relations: ["organization"],
      });

      return res.status(200).json({
        message: "Jobs fetched successfully",
        count: jobs.length,
        jobs,
        success: true,
        filters: { org_id, status },
      });
    } catch (dbError) {
      console.error("Database error fetching jobs:", dbError);
      return res.status(500).json({
        message: "Failed to fetch jobs",
        details: "There was an error retrieving jobs from the database.",
        success: false,
      });
    }
  } catch (error) {
    console.error("Error fetching jobs:", error);
    return res.status(500).json({
      message: "Internal server error",
      details: "An unexpected error occurred while retrieving jobs.",
      success: false,
    });
  }
};

// Get a single job by ID (admin view)
export const getJobById = async (req: Request, res: Response) => {
  try {
    const { jobId } = req.params;

    if (!jobId) {
      return res.status(400).json({
        message: "Job ID is required",
        success: false,
      });
    }

    try {
      const job = await getSingleRecord(Job, {
        where: { id: jobId },
        relations: ["applications", "applications.user", "organization"],
      });

      if (!job) {
        return res.status(404).json({
          message: "Job not found",
          details: "The requested job does not exist or has been removed.",
          success: false,
        });
      }

      return res.status(200).json({
        message: "Job fetched successfully",
        job,
        applicationCount: job.applications?.length || 0,
        success: true,
      });
    } catch (dbError) {
      console.error("Database error fetching job:", dbError);
      return res.status(500).json({
        message: "Failed to fetch job details",
        details:
          "There was an error retrieving the job details from the database.",
        success: false,
      });
    }
  } catch (error) {
    console.error("Error fetching job:", error);
    return res.status(500).json({
      message: "Internal server error",
      details: "An unexpected error occurred while retrieving the job details.",
      success: false,
    });
  }
};

// Update application status
export const updateApplicationStatus = async (req: Request, res: Response) => {
  try {
    const { applicationId } = req.params;
    const { status } = req.body;

    // Validate parameters
    if (!applicationId) {
      return res.status(400).json({
        message: "Application ID is required",
        success: false,
      });
    }

    if (!status) {
      return res.status(400).json({
        message: "Status value is required",
        success: false,
      });
    }

    // Validate status value
    if (
      !Object.values(ApplicationStatus).includes(status as ApplicationStatus)
    ) {
      return res.status(400).json({
        message: "Invalid status value",
        details: `Valid status values are: ${Object.values(ApplicationStatus).join(", ")}`,
        success: false,
      });
    }

    try {
      // Find the application
      const application = await getSingleRecord(JobApplication, {
        where: { id: applicationId },
      });
      if (!application) {
        return res.status(404).json({
          message: "Application not found",
          success: false,
        });
      }

      // Prevent invalid status transitions
      if (
        application.status === ApplicationStatus.HIRED &&
        status !== ApplicationStatus.HIRED
      ) {
        return res.status(400).json({
          message: "Cannot change status from HIRED to another status",
          success: false,
        });
      }

      // Update the application status
      await updateRecords(
        JobApplication,
        { id: applicationId },
        { status },
        false
      );

      // Get updated application with relations
      const updatedApplication = await getSingleRecord(JobApplication, {
        where: { id: applicationId },
        relations: ["user", "job", "job.organization"],
      });

      return res.status(200).json({
        message: "Application status updated successfully",
        application: updatedApplication,
        success: true,
      });
    } catch (dbError) {
      console.error("Database error updating application status:", dbError);
      return res.status(500).json({
        message: "Failed to update application status",
        details:
          "There was an error updating the application status in the database.",
        success: false,
      });
    }
  } catch (error) {
    console.error("Error updating application status:", error);
    return res.status(500).json({
      message: "Internal server error",
      details:
        "An unexpected error occurred while updating the application status.",
      success: false,
    });
  }
};

// ==================== USER CONTROLLERS ====================

// Get all open jobs (student/user view)
export const getOpenJobs = async (req: Request, res: Response) => {
  try {
    const jobs = await getAllRecordsWithFilter(Job, {
      where: { status: JobStatus.OPEN },
      order: { createdAt: "DESC" },
      relations: ["organization"],
    });

    return res.status(200).json({
      message: "Open jobs fetched successfully",
      count: jobs.length,
      jobs,
      success: true,
    });
  } catch (error) {
    console.error("Error fetching open jobs:", error);
    return res.status(500).json({
      message: "Failed to fetch open jobs",
      details:
        "There was an error retrieving the job listings. Please try again later.",
      success: false,
    });
  }
};

// Apply for a job
export const applyForJob = async (req: Request, res: Response) => {
  try {
    const { jobId } = req.params;
    const userId = req.user.id;

    // Validate parameters
    if (!jobId) {
      return res.status(400).json({
        message: "Job ID is required",
        success: false,
      });
    }

    // Find the job with organization details
    const job = await getSingleRecord(Job, {
      where: { id: jobId },
      relations: ["organization"],
    });

    if (!job) {
      return res.status(404).json({
        message: "Job not found",
        success: false,
      });
    }

    // Check if job is open for applications
    if (job.status !== JobStatus.OPEN) {
      return res.status(400).json({
        message: "This job is not open for applications",
        details: `Current job status is: ${job.status}`,
        success: false,
      });
    }

    // Check if user has already applied
    const existingApplication = await getSingleRecord(JobApplication, {
      where: { user_id: userId, job_id: jobId },
    });

    if (existingApplication) {
      return res.status(400).json({
        message: "You have already applied for this job",
        applicationId: existingApplication.id,
        status: existingApplication.status,
        success: false,
      });
    }

    let resumePath = null;

    // Handle resume file upload to S3
    if (req.file) {
      try {
        // Validate file type (additional check)
        const validTypes = ["application/pdf"];
        if (!validTypes.includes(req.file.mimetype)) {
          return res.status(400).json({
            message: "Invalid file type. Only PDF files are allowed.",
            success: false,
          });
        }

        // Generate a unique file name for S3
        const fileName = s3Service.generateUniqueFileName(
          req.file.originalname,
          `user_${userId}`
        );

        // Upload the file to S3
        resumePath = await s3Service.uploadFile(
          req.file.buffer,
          fileName,
          "application/pdf",
          "resumes"
        );
      } catch (uploadError) {
        console.error("Error uploading resume:", uploadError);
        return res.status(500).json({
          message: "Failed to upload resume",
          details:
            "There was an error uploading your resume to storage. Please try again.",
          success: false,
        });
      }
    } else {
      return res.status(400).json({
        message: "Resume file is required",
        success: false,
      });
    }

    // Create job application
    try {
      const application = JobApplication.create({
        user_id: userId,
        job_id: jobId,
        resumePath,
        status: ApplicationStatus.APPLIED,
      });

      await application.save();

      // Get the full application with related data
      const createdApplication = await getSingleRecord(JobApplication, {
        where: { id: application.id },
        relations: ["job", "job.organization"],
      });

      return res.status(201).json({
        message: "Job application submitted successfully",
        application: createdApplication,
        success: true,
      });
    } catch (dbError) {
      console.error("Error saving application:", dbError);
      return res.status(500).json({
        message: "Failed to save application",
        details:
          "There was an error saving your application. Please try again.",
        success: false,
      });
    }
  } catch (error) {
    console.error("Error applying for job:", error);
    return res.status(500).json({
      message: "Internal server error",
      details:
        "An unexpected error occurred while processing your application.",
      success: false,
    });
  }
};

// Get user's job applications
export const getUserApplications = async (req: Request, res: Response) => {
  try {
    const userId = req.user.id;

    if (!userId) {
      return res.status(400).json({
        message: "User ID is required",
        details: "Authentication issue: User ID not found in request",
        success: false,
      });
    }

    try {
      const applications = await getAllRecordsWithFilter(JobApplication, {
        where: { user_id: userId },
        relations: ["job", "job.organization"],
        order: { appliedAt: "DESC" },
      });

      return res.status(200).json({
        message: "User applications fetched successfully",
        count: applications.length,
        applications,
        success: true,
      });
    } catch (dbError) {
      console.error("Database error fetching applications:", dbError);
      return res.status(500).json({
        message: "Failed to fetch applications",
        details:
          "There was an error retrieving your applications from the database.",
        success: false,
      });
    }
  } catch (error) {
    console.error("Error fetching user applications:", error);
    return res.status(500).json({
      message: "Internal server error",
      details:
        "An unexpected error occurred while retrieving your applications.",
      success: false,
    });
  }
};<|MERGE_RESOLUTION|>--- conflicted
+++ resolved
@@ -14,11 +14,7 @@
   getAllRecordsWithFilter,
 } from "../../lib/dbLib/sqlUtils";
 import { User } from "../../db/mysqlModels/User";
-<<<<<<< HEAD
-import  s3Service  from "../../utils/s3Service";
-=======
 import s3Service from "../../utils/s3Service";
->>>>>>> 73eea09f
 
 // ==================== ADMIN CONTROLLERS ====================
 
