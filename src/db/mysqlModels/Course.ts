--- conflicted
+++ resolved
@@ -7,16 +7,9 @@
   OneToMany,
 } from "typeorm";
 import { Batch } from "./Batch";
-<<<<<<< HEAD
-import { Page } from "./Page";
-import { Test } from "./Test";
-
-@Entity("course")
-=======
 import { Module } from "./Module";
 
 @Entity()
->>>>>>> 38b826e6
 export class Course extends BaseEntity {
   @PrimaryGeneratedColumn("uuid")
   id: string;
@@ -27,16 +20,8 @@
   @Column({ nullable: true })
   logo: string;
 
-<<<<<<< HEAD
-  @OneToMany(() => Page, (page) => page.course, { cascade: true })
-  pages: Page[];
-
-  @Column({ type: "text", nullable: true })
-  content: string;
-=======
   @OneToMany(() => Module, (module) => module.course, { cascade: true })
   modules: Module[];
->>>>>>> 38b826e6
 
   @Column()
   start_date: Date;
