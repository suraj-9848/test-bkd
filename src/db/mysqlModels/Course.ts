--- conflicted
+++ resolved
@@ -7,16 +7,9 @@
   OneToMany,
 } from "typeorm";
 import { Batch } from "./Batch";
-<<<<<<< HEAD
 import { Module } from "./Module";
 
 @Entity()
-=======
-import { Page } from "./Page";
-import { Test } from "./Test";
-
-@Entity("course")
->>>>>>> b94a64ce
 export class Course extends BaseEntity {
   @PrimaryGeneratedColumn("uuid")
   id: string;
@@ -27,16 +20,8 @@
   @Column({ nullable: true })
   logo: string;
 
-<<<<<<< HEAD
   @OneToMany(() => Module, (module) => module.course, { cascade: true })
   modules: Module[];
-=======
-  @OneToMany(() => Page, (page) => page.course, { cascade: true })
-  pages: Page[];
-
-  @Column({ type: "text", nullable: true })
-  content: string;
->>>>>>> b94a64ce
 
   @Column()
   start_date: Date;
@@ -47,6 +32,6 @@
   @ManyToOne(() => Batch, (batch) => batch.courses, { onDelete: "CASCADE" })
   batch: Batch;
 
-  @OneToMany(() => Test, (test) => test.course)
-  tests: Test[];
+  // @OneToMany(() => Test, (test) => test.course)
+  // tests: Test[];
 }