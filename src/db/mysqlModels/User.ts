import {
  BaseEntity,
  Entity,
  PrimaryGeneratedColumn,
  Column,
  ManyToOne,
  JoinColumn,
} from "typeorm";
import { v4 as uuidv4 } from "uuid";
import { Org } from "./Org";

export enum UserRole {
  STUDENT = "student",
  ADMIN = "admin",
  COLLEGE_ADMIN = "college_admin",
  INSTRUCTOR = "instructor",
}

@Entity()
export class User extends BaseEntity {
  @PrimaryGeneratedColumn("uuid")
  id: string = uuidv4();

  @Column()
  username: string;

  @Column({ nullable: true })
  email: string;

  @Column({ nullable: true })
  password: string;

  @Column("uuid", { nullable: true })
  org_id: string;

<<<<<<< HEAD
  @Column("simple-array", { nullable: true })
  batch_id: string[];

  @Column({ type: "varchar", default: "instructor" })
  userRole: string;
=======
  @Column("simple-array")
  batch_id: string[];

  @Column({
    type: "enum",
    enum: UserRole,
    default: UserRole.STUDENT,
  })
  userRole: UserRole;
>>>>>>> 0f761a06

  @ManyToOne(() => Org, (org) => org.users)
  @JoinColumn({ name: "org_id" })
  organization: Org;
}<|MERGE_RESOLUTION|>--- conflicted
+++ resolved
@@ -33,13 +33,6 @@
   @Column("uuid", { nullable: true })
   org_id: string;
 
-<<<<<<< HEAD
-  @Column("simple-array", { nullable: true })
-  batch_id: string[];
-
-  @Column({ type: "varchar", default: "instructor" })
-  userRole: string;
-=======
   @Column("simple-array")
   batch_id: string[];
 
@@ -49,7 +42,6 @@
     default: UserRole.STUDENT,
   })
   userRole: UserRole;
->>>>>>> 0f761a06
 
   @ManyToOne(() => Org, (org) => org.users)
   @JoinColumn({ name: "org_id" })
