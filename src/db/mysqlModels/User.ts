--- conflicted
+++ resolved
@@ -10,11 +10,8 @@
 import { UserCourse } from "./UserCourse";
 import { v4 as uuidv4 } from "uuid";
 import { Org } from "./Org";
-<<<<<<< HEAD
+import { JobApplication } from "./JobApplication";
 import { TestSubmission } from "./TestSubmission";
-=======
-import { JobApplication } from "./JobApplication";
->>>>>>> 6d961225
 
 export enum UserRole {
   STUDENT = "student",
