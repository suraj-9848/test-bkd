--- conflicted
+++ resolved
@@ -18,10 +18,6 @@
   // Get the effective role (considering view-as functionality)
   const effectiveRole = getEffectiveUserRole(req);
 
-<<<<<<< HEAD
-  // Allow actual instructors, admins, or admins viewing as instructors
-=======
->>>>>>> 71f828a1
   if (
     effectiveRole !== UserRole.INSTRUCTOR &&
     user.userRole !== UserRole.ADMIN
